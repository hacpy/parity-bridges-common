--- conflicted
+++ resolved
@@ -213,15 +213,11 @@
 			Metrics::register(registry)?,
 		),
 		provisioner: ProvisionerSubsystem::new(spawner.clone(), (), Metrics::register(registry)?),
-<<<<<<< HEAD
 		runtime_api: RuntimeApiSubsystem::new(
-			runtime_client.clone(),
-			Metrics::register(registry)?,
-			spawner.clone(),
-		),
-=======
-		runtime_api: RuntimeApiSubsystem::new(runtime_client, Metrics::register(registry)?, spawner),
->>>>>>> 2fdd7f3e
+			runtime_client,
+			Metrics::register(registry)?,
+			spawner,
+		),
 		statement_distribution: StatementDistributionSubsystem::new(
 			keystore.clone(),
 			statement_req_receiver,

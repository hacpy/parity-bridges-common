// Copyright 2020-2021 Parity Technologies (UK) Ltd.
// This file is part of Parity Bridges Common.

// Parity Bridges Common is free software: you can redistribute it and/or modify
// it under the terms of the GNU General Public License as published by
// the Free Software Foundation, either version 3 of the License, or
// (at your option) any later version.

// Parity Bridges Common is distributed in the hope that it will be useful,
// but WITHOUT ANY WARRANTY; without even the implied warranty of
// MERCHANTABILITY or FITNESS FOR A PARTICULAR PURPOSE.  See the
// GNU General Public License for more details.

// You should have received a copy of the GNU General Public License
// along with Parity Bridges Common.  If not, see <http://www.gnu.org/licenses/>.

use crate::{
	chain_spec,
	cli::{Cli, RelayChainCli, Subcommand},
	service::{new_partial, ParachainRuntimeExecutor},
};
use codec::Encode;
use cumulus_client_service::genesis::generate_genesis_block;
use cumulus_primitives_core::ParaId;
use log::info;
use polkadot_parachain::primitives::AccountIdConversion;
use rialto_parachain_runtime::{Block, RuntimeApi};
use sc_cli::{
	ChainSpec, CliConfiguration, DefaultConfigurationValues, ImportParams, KeystoreParams,
	NetworkParams, Result, RuntimeVersion, SharedParams, SubstrateCli,
};
use sc_service::config::{BasePath, PrometheusConfig};
use sp_core::hexdisplay::HexDisplay;
use sp_runtime::traits::Block as BlockT;
use std::{io::Write, net::SocketAddr};

fn load_spec(
	id: &str,
	para_id: ParaId,
) -> std::result::Result<Box<dyn sc_service::ChainSpec>, String> {
	Ok(match id {
		"dev" => Box::new(chain_spec::development_config(para_id)),
		"" | "local" => Box::new(chain_spec::local_testnet_config(para_id)),
		path => Box::new(chain_spec::ChainSpec::from_json_file(std::path::PathBuf::from(path))?),
	})
}

impl SubstrateCli for Cli {
	fn impl_name() -> String {
		"Parachain Collator Template".into()
	}

	fn impl_version() -> String {
		env!("SUBSTRATE_CLI_IMPL_VERSION").into()
	}

	fn description() -> String {
		format!(
			"Parachain Collator Template\n\nThe command-line arguments provided first will be \
		passed to the parachain node, while the arguments provided after -- will be passed \
		to the relaychain node.\n\n\
		{} [parachain-args] -- [relaychain-args]",
			Self::executable_name()
		)
	}

	fn author() -> String {
		env!("CARGO_PKG_AUTHORS").into()
	}

	fn support_url() -> String {
		"https://github.com/substrate-developer-hub/substrate-parachain-template/issues/new".into()
	}

	fn copyright_start_year() -> i32 {
		2017
	}

	fn load_spec(&self, id: &str) -> std::result::Result<Box<dyn sc_service::ChainSpec>, String> {
		load_spec(id, self.run.parachain_id.unwrap_or(2000).into())
	}

	fn native_runtime_version(_: &Box<dyn ChainSpec>) -> &'static RuntimeVersion {
		&rialto_parachain_runtime::VERSION
	}
}

impl SubstrateCli for RelayChainCli {
	fn impl_name() -> String {
		"Parachain Collator Template".into()
	}

	fn impl_version() -> String {
		env!("SUBSTRATE_CLI_IMPL_VERSION").into()
	}

	fn description() -> String {
		"Parachain Collator Template\n\nThe command-line arguments provided first will be \
		passed to the parachain node, while the arguments provided after -- will be passed \
		to the relaychain node.\n\n\
		parachain-collator [parachain-args] -- [relaychain-args]"
			.into()
	}

	fn author() -> String {
		env!("CARGO_PKG_AUTHORS").into()
	}

	fn support_url() -> String {
		"https://github.com/substrate-developer-hub/substrate-parachain-template/issues/new".into()
	}

	fn copyright_start_year() -> i32 {
		2017
	}

	fn load_spec(&self, id: &str) -> std::result::Result<Box<dyn sc_service::ChainSpec>, String> {
<<<<<<< HEAD
		polkadot_cli::Cli::from_iter([RelayChainCli::executable_name().to_string()].iter())
			.load_spec(id)
=======
		polkadot_cli::Cli::from_iter([RelayChainCli::executable_name()].iter()).load_spec(id)
>>>>>>> 2fdd7f3e
	}

	fn native_runtime_version(chain_spec: &Box<dyn ChainSpec>) -> &'static RuntimeVersion {
		polkadot_cli::Cli::native_runtime_version(chain_spec)
	}
}

fn extract_genesis_wasm(chain_spec: &dyn sc_service::ChainSpec) -> Result<Vec<u8>> {
	let mut storage = chain_spec.build_storage()?;

	storage
		.top
		.remove(sp_core::storage::well_known_keys::CODE)
		.ok_or_else(|| "Could not find wasm file in genesis state!".into())
}

macro_rules! construct_async_run {
	(|$components:ident, $cli:ident, $cmd:ident, $config:ident| $( $code:tt )* ) => {{
		let runner = $cli.create_runner($cmd)?;
		runner.async_run(|$config| {
			let $components = new_partial::<
				RuntimeApi,
				ParachainRuntimeExecutor,
				_
			>(
				&$config,
				crate::service::parachain_build_import_queue,
			)?;
			let task_manager = $components.task_manager;
			{ $( $code )* }.map(|v| (v, task_manager))
		})
	}}
}

/// Parse command line arguments into service configuration.
pub fn run() -> Result<()> {
	let cli = Cli::from_args();
	sp_core::crypto::set_default_ss58_version(sp_core::crypto::Ss58AddressFormat::Custom(
		rialto_parachain_runtime::SS58Prefix::get() as u16,
	));

	match &cli.subcommand {
		Some(Subcommand::BuildSpec(cmd)) => {
			let runner = cli.create_runner(cmd)?;
			runner.sync_run(|config| cmd.run(config.chain_spec, config.network))
		},
		Some(Subcommand::CheckBlock(cmd)) => {
			construct_async_run!(|components, cli, cmd, config| {
				Ok(cmd.run(components.client, components.import_queue))
			})
		},
		Some(Subcommand::ExportBlocks(cmd)) => {
			construct_async_run!(|components, cli, cmd, config| Ok(
				cmd.run(components.client, config.database)
			))
		},
		Some(Subcommand::ExportState(cmd)) => {
			construct_async_run!(|components, cli, cmd, config| Ok(
				cmd.run(components.client, config.chain_spec)
			))
		},
		Some(Subcommand::ImportBlocks(cmd)) => {
			construct_async_run!(|components, cli, cmd, config| {
				Ok(cmd.run(components.client, components.import_queue))
			})
		},
		Some(Subcommand::PurgeChain(cmd)) => {
			let runner = cli.create_runner(cmd)?;

			runner.sync_run(|config| {
				let polkadot_cli = RelayChainCli::new(
					&config,
					[RelayChainCli::executable_name()]
						.iter()
						.chain(cli.relaychain_args.iter()),
				);

				let polkadot_config = SubstrateCli::create_configuration(
					&polkadot_cli,
					&polkadot_cli,
					config.tokio_handle.clone(),
				)
				.map_err(|err| format!("Relay chain argument error: {}", err))?;

				cmd.run(config, polkadot_config)
			})
		},
		Some(Subcommand::Revert(cmd)) => {
			construct_async_run!(|components, cli, cmd, config| Ok(
				cmd.run(components.client, components.backend)
			))
		},
		Some(Subcommand::ExportGenesisState(params)) => {
			let mut builder = sc_cli::LoggerBuilder::new("");
			builder.with_profiling(sc_tracing::TracingReceiver::Log, "");
			let _ = builder.init();

			let block: Block = generate_genesis_block(&load_spec(
				&params.chain.clone().unwrap_or_default(),
				params.parachain_id.expect("Missing ParaId").into(),
			)?)?;
			let raw_header = block.header().encode();
			let output_buf = if params.raw {
				raw_header
			} else {
				format!("0x{:?}", HexDisplay::from(&block.header().encode())).into_bytes()
			};

			if let Some(output) = &params.output {
				std::fs::write(output, output_buf)?;
			} else {
				std::io::stdout().write_all(&output_buf)?;
			}

			Ok(())
		},
		Some(Subcommand::ExportGenesisWasm(params)) => {
			let mut builder = sc_cli::LoggerBuilder::new("");
			builder.with_profiling(sc_tracing::TracingReceiver::Log, "");
			let _ = builder.init();

<<<<<<< HEAD
			let raw_wasm_blob =
				extract_genesis_wasm(&cli.load_spec(&params.chain.clone().unwrap_or_default())?)?;
=======
			let raw_wasm_blob = extract_genesis_wasm(&*cli.load_spec(&params.chain.clone().unwrap_or_default())?)?;
>>>>>>> 2fdd7f3e
			let output_buf = if params.raw {
				raw_wasm_blob
			} else {
				format!("0x{:?}", HexDisplay::from(&raw_wasm_blob)).into_bytes()
			};

			if let Some(output) = &params.output {
				std::fs::write(output, output_buf)?;
			} else {
				std::io::stdout().write_all(&output_buf)?;
			}

			Ok(())
		},
		Some(Subcommand::Benchmark(cmd)) =>
			if cfg!(feature = "runtime-benchmarks") {
				let runner = cli.create_runner(cmd)?;

				runner.sync_run(|config| cmd.run::<Block, ParachainRuntimeExecutor>(config))
			} else {
				Err("Benchmarking wasn't enabled when building the node. \
				You can enable it with `--features runtime-benchmarks`."
					.into())
			},
		None => {
			let runner = cli.create_runner(&cli.run.normalize())?;

			runner.run_node_until_exit(|config| async move {
				let para_id =
					chain_spec::Extensions::try_get(&*config.chain_spec).map(|e| e.para_id);

				let polkadot_cli = RelayChainCli::new(
					&config,
					[RelayChainCli::executable_name()]
						.iter()
						.chain(cli.relaychain_args.iter()),
				);

				let id = ParaId::from(cli.run.parachain_id.or(para_id).expect("Missing ParaId"));

				let parachain_account =
					AccountIdConversion::<polkadot_primitives::v0::AccountId>::into_account(&id);

				let block: Block =
					generate_genesis_block(&config.chain_spec).map_err(|e| format!("{:?}", e))?;
				let genesis_state = format!("0x{:?}", HexDisplay::from(&block.header().encode()));

				let polkadot_config = SubstrateCli::create_configuration(
					&polkadot_cli,
					&polkadot_cli,
					config.tokio_handle.clone(),
				)
				.map_err(|err| format!("Relay chain argument error: {}", err))?;

				info!("Parachain id: {:?}", id);
				info!("Parachain Account: {}", parachain_account);
				info!("Parachain genesis state: {}", genesis_state);
				info!("Is collating: {}", if config.role.is_authority() { "yes" } else { "no" });

				crate::service::start_node(config, polkadot_config, id)
					.await
					.map(|r| r.0)
					.map_err(Into::into)
			})
		},
	}
}

impl DefaultConfigurationValues for RelayChainCli {
	fn p2p_listen_port() -> u16 {
		30334
	}

	fn rpc_ws_listen_port() -> u16 {
		9945
	}

	fn rpc_http_listen_port() -> u16 {
		9934
	}

	fn prometheus_listen_port() -> u16 {
		9616
	}
}

impl CliConfiguration<Self> for RelayChainCli {
	fn shared_params(&self) -> &SharedParams {
		self.base.base.shared_params()
	}

	fn import_params(&self) -> Option<&ImportParams> {
		self.base.base.import_params()
	}

	fn network_params(&self) -> Option<&NetworkParams> {
		self.base.base.network_params()
	}

	fn keystore_params(&self) -> Option<&KeystoreParams> {
		self.base.base.keystore_params()
	}

	fn base_path(&self) -> Result<Option<BasePath>> {
		Ok(self
			.shared_params()
			.base_path()
			.or_else(|| self.base_path.clone().map(Into::into)))
	}

	fn rpc_http(&self, default_listen_port: u16) -> Result<Option<SocketAddr>> {
		self.base.base.rpc_http(default_listen_port)
	}

	fn rpc_ipc(&self) -> Result<Option<String>> {
		self.base.base.rpc_ipc()
	}

	fn rpc_ws(&self, default_listen_port: u16) -> Result<Option<SocketAddr>> {
		self.base.base.rpc_ws(default_listen_port)
	}

	fn prometheus_config(&self, default_listen_port: u16) -> Result<Option<PrometheusConfig>> {
		self.base.base.prometheus_config(default_listen_port)
	}

	fn init<C: SubstrateCli>(&self) -> Result<()> {
		unreachable!("PolkadotCli is never initialized; qed");
	}

	fn chain_id(&self, is_dev: bool) -> Result<String> {
		let chain_id = self.base.base.chain_id(is_dev)?;

		Ok(if chain_id.is_empty() { self.chain_id.clone().unwrap_or_default() } else { chain_id })
	}

	fn role(&self, is_dev: bool) -> Result<sc_service::Role> {
		self.base.base.role(is_dev)
	}

	fn transaction_pool(&self) -> Result<sc_service::config::TransactionPoolOptions> {
		self.base.base.transaction_pool()
	}

	fn state_cache_child_ratio(&self) -> Result<Option<usize>> {
		self.base.base.state_cache_child_ratio()
	}

	fn rpc_methods(&self) -> Result<sc_service::config::RpcMethods> {
		self.base.base.rpc_methods()
	}

	fn rpc_ws_max_connections(&self) -> Result<Option<usize>> {
		self.base.base.rpc_ws_max_connections()
	}

	fn rpc_cors(&self, is_dev: bool) -> Result<Option<Vec<String>>> {
		self.base.base.rpc_cors(is_dev)
	}

	fn default_heap_pages(&self) -> Result<Option<u64>> {
		self.base.base.default_heap_pages()
	}

	fn force_authoring(&self) -> Result<bool> {
		self.base.base.force_authoring()
	}

	fn disable_grandpa(&self) -> Result<bool> {
		self.base.base.disable_grandpa()
	}

	fn max_runtime_instances(&self) -> Result<Option<usize>> {
		self.base.base.max_runtime_instances()
	}

	fn announce_block(&self) -> Result<bool> {
		self.base.base.announce_block()
	}

	fn telemetry_endpoints(
		&self,
		chain_spec: &Box<dyn ChainSpec>,
	) -> Result<Option<sc_telemetry::TelemetryEndpoints>> {
		self.base.base.telemetry_endpoints(chain_spec)
	}
}<|MERGE_RESOLUTION|>--- conflicted
+++ resolved
@@ -115,12 +115,7 @@
 	}
 
 	fn load_spec(&self, id: &str) -> std::result::Result<Box<dyn sc_service::ChainSpec>, String> {
-<<<<<<< HEAD
-		polkadot_cli::Cli::from_iter([RelayChainCli::executable_name().to_string()].iter())
-			.load_spec(id)
-=======
 		polkadot_cli::Cli::from_iter([RelayChainCli::executable_name()].iter()).load_spec(id)
->>>>>>> 2fdd7f3e
 	}
 
 	fn native_runtime_version(chain_spec: &Box<dyn ChainSpec>) -> &'static RuntimeVersion {
@@ -242,12 +237,8 @@
 			builder.with_profiling(sc_tracing::TracingReceiver::Log, "");
 			let _ = builder.init();
 
-<<<<<<< HEAD
 			let raw_wasm_blob =
-				extract_genesis_wasm(&cli.load_spec(&params.chain.clone().unwrap_or_default())?)?;
-=======
-			let raw_wasm_blob = extract_genesis_wasm(&*cli.load_spec(&params.chain.clone().unwrap_or_default())?)?;
->>>>>>> 2fdd7f3e
+				extract_genesis_wasm(&*cli.load_spec(&params.chain.clone().unwrap_or_default())?)?;
 			let output_buf = if params.raw {
 				raw_wasm_blob
 			} else {
